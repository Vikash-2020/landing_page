--- conflicted
+++ resolved
@@ -17,9 +17,7 @@
             <div class="clearfix">
                 <div class="pull-left">
                     <ul class="post-meta">
-<<<<<<< HEAD
-                        {{ partial "author" . }}
-=======
+
                         {{ if and .Params.author .Params.author_link }}
                         <li>
                             <a href="{{ .Params.author_link }}" target="_blank">
@@ -31,7 +29,6 @@
                             <span class="fa fa-user mr-1"></span>{{ .Params.author }}
                         </li>
                         {{ end }}
->>>>>>> 7eda3107
 
                         {{ if .Params.Categories }}
                         <li>Category:
